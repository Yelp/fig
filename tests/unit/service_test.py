from __future__ import unicode_literals
from __future__ import absolute_import

from .. import unittest
import mock

import docker

from compose.service import Service
from compose.container import Container
from compose.const import LABEL_SERVICE, LABEL_PROJECT, LABEL_ONE_OFF
from compose.service import (
    ConfigError,
    NeedsBuildError,
    build_port_bindings,
    build_volume_binding,
    get_container_data_volumes,
<<<<<<< HEAD
    get_volume_bindings,
    parse_environment,
=======
    merge_volume_bindings,
>>>>>>> 8ffeaf2a
    parse_repository_tag,
    parse_volume_spec,
    split_port,
)


class ServiceTest(unittest.TestCase):

    def setUp(self):
        self.mock_client = mock.create_autospec(docker.Client)

    def test_name_validations(self):
        self.assertRaises(ConfigError, lambda: Service(name=''))

        self.assertRaises(ConfigError, lambda: Service(name=' '))
        self.assertRaises(ConfigError, lambda: Service(name='/'))
        self.assertRaises(ConfigError, lambda: Service(name='!'))
        self.assertRaises(ConfigError, lambda: Service(name='\xe2'))
        self.assertRaises(ConfigError, lambda: Service(name='_'))
        self.assertRaises(ConfigError, lambda: Service(name='____'))
        self.assertRaises(ConfigError, lambda: Service(name='foo_bar'))
        self.assertRaises(ConfigError, lambda: Service(name='__foo_bar__'))

        Service('a', image='foo')
        Service('foo', image='foo')

    def test_project_validation(self):
        self.assertRaises(ConfigError, lambda: Service('bar'))
        self.assertRaises(ConfigError, lambda: Service(name='foo', project='_', image='foo'))
        Service(name='foo', project='bar', image='foo')

    def test_containers(self):
        service = Service('db', self.mock_client, 'myproject', image='foo')
        self.mock_client.containers.return_value = []
        self.assertEqual(service.containers(), [])

    def test_containers_with_containers(self):
        self.mock_client.containers.return_value = [
            dict(Name=str(i), Image='foo', Id=i) for i in range(3)
        ]
        service = Service('db', self.mock_client, 'myproject', image='foo')
        self.assertEqual([c.id for c in service.containers()], range(3))

        expected_labels = [
            '{0}=myproject'.format(LABEL_PROJECT),
            '{0}=db'.format(LABEL_SERVICE),
            '{0}=False'.format(LABEL_ONE_OFF),
        ]

        self.mock_client.containers.assert_called_once_with(
            all=False,
            filters={'label': expected_labels})

    def test_get_volumes_from_container(self):
        container_id = 'aabbccddee'
        service = Service(
            'test',
            image='foo',
            volumes_from=[mock.Mock(id=container_id, spec=Container)])

        self.assertEqual(service._get_volumes_from(), [container_id])

    def test_get_volumes_from_service_container_exists(self):
        container_ids = ['aabbccddee', '12345']
        from_service = mock.create_autospec(Service)
        from_service.containers.return_value = [
            mock.Mock(id=container_id, spec=Container)
            for container_id in container_ids
        ]
        service = Service('test', volumes_from=[from_service], image='foo')

        self.assertEqual(service._get_volumes_from(), container_ids)

    def test_get_volumes_from_service_no_container(self):
        container_id = 'abababab'
        from_service = mock.create_autospec(Service)
        from_service.containers.return_value = []
        from_service.create_container.return_value = mock.Mock(
            id=container_id,
            spec=Container)
        service = Service('test', image='foo', volumes_from=[from_service])

        self.assertEqual(service._get_volumes_from(), [container_id])
        from_service.create_container.assert_called_once_with()

    def test_split_port_with_host_ip(self):
        internal_port, external_port = split_port("127.0.0.1:1000:2000")
        self.assertEqual(internal_port, "2000")
        self.assertEqual(external_port, ("127.0.0.1", "1000"))

    def test_split_port_with_protocol(self):
        internal_port, external_port = split_port("127.0.0.1:1000:2000/udp")
        self.assertEqual(internal_port, "2000/udp")
        self.assertEqual(external_port, ("127.0.0.1", "1000"))

    def test_split_port_with_host_ip_no_port(self):
        internal_port, external_port = split_port("127.0.0.1::2000")
        self.assertEqual(internal_port, "2000")
        self.assertEqual(external_port, ("127.0.0.1", None))

    def test_split_port_with_host_port(self):
        internal_port, external_port = split_port("1000:2000")
        self.assertEqual(internal_port, "2000")
        self.assertEqual(external_port, "1000")

    def test_split_port_no_host_port(self):
        internal_port, external_port = split_port("2000")
        self.assertEqual(internal_port, "2000")
        self.assertEqual(external_port, None)

    def test_split_port_invalid(self):
        with self.assertRaises(ConfigError):
            split_port("0.0.0.0:1000:2000:tcp")

    def test_build_port_bindings_with_one_port(self):
        port_bindings = build_port_bindings(["127.0.0.1:1000:1000"])
        self.assertEqual(port_bindings["1000"], [("127.0.0.1", "1000")])

    def test_build_port_bindings_with_matching_internal_ports(self):
        port_bindings = build_port_bindings(["127.0.0.1:1000:1000", "127.0.0.1:2000:1000"])
        self.assertEqual(port_bindings["1000"], [("127.0.0.1", "1000"), ("127.0.0.1", "2000")])

    def test_build_port_bindings_with_nonmatching_internal_ports(self):
        port_bindings = build_port_bindings(["127.0.0.1:1000:1000", "127.0.0.1:2000:2000"])
        self.assertEqual(port_bindings["1000"], [("127.0.0.1", "1000")])
        self.assertEqual(port_bindings["2000"], [("127.0.0.1", "2000")])

    def test_split_domainname_none(self):
        service = Service('foo', image='foo', hostname='name', client=self.mock_client)
        self.mock_client.containers.return_value = []
        opts = service._get_container_create_options({'image': 'foo'}, 1)
        self.assertEqual(opts['hostname'], 'name', 'hostname')
        self.assertFalse('domainname' in opts, 'domainname')

    def test_split_domainname_fqdn(self):
        service = Service(
            'foo',
            hostname='name.domain.tld',
            image='foo',
            client=self.mock_client)
        self.mock_client.containers.return_value = []
        opts = service._get_container_create_options({'image': 'foo'}, 1)
        self.assertEqual(opts['hostname'], 'name', 'hostname')
        self.assertEqual(opts['domainname'], 'domain.tld', 'domainname')

    def test_split_domainname_both(self):
        service = Service(
            'foo',
            hostname='name',
            image='foo',
            domainname='domain.tld',
            client=self.mock_client)
        self.mock_client.containers.return_value = []
        opts = service._get_container_create_options({'image': 'foo'}, 1)
        self.assertEqual(opts['hostname'], 'name', 'hostname')
        self.assertEqual(opts['domainname'], 'domain.tld', 'domainname')

    def test_split_domainname_weird(self):
        service = Service(
            'foo',
            hostname='name.sub',
            domainname='domain.tld',
            image='foo',
            client=self.mock_client)
        self.mock_client.containers.return_value = []
        opts = service._get_container_create_options({'image': 'foo'}, 1)
        self.assertEqual(opts['hostname'], 'name.sub', 'hostname')
        self.assertEqual(opts['domainname'], 'domain.tld', 'domainname')

    def test_get_container_not_found(self):
        self.mock_client.containers.return_value = []
        service = Service('foo', client=self.mock_client, image='foo')

        self.assertRaises(ValueError, service.get_container)

    @mock.patch('compose.service.Container', autospec=True)
    def test_get_container(self, mock_container_class):
        container_dict = dict(Name='default_foo_2')
        self.mock_client.containers.return_value = [container_dict]
        service = Service('foo', image='foo', client=self.mock_client)

        container = service.get_container(number=2)
        self.assertEqual(container, mock_container_class.from_ps.return_value)
        mock_container_class.from_ps.assert_called_once_with(
            self.mock_client, container_dict)

    @mock.patch('compose.service.log', autospec=True)
    def test_pull_image(self, mock_log):
        service = Service('foo', client=self.mock_client, image='someimage:sometag')
        service.pull(insecure_registry=True)
        self.mock_client.pull.assert_called_once_with(
            'someimage',
            tag='sometag',
            insecure_registry=True,
            stream=True)
        mock_log.info.assert_called_once_with('Pulling foo (someimage:sometag)...')

    def test_pull_image_no_tag(self):
        service = Service('foo', client=self.mock_client, image='ababab')
        service.pull()
        self.mock_client.pull.assert_called_once_with(
            'ababab',
            tag='latest',
            insecure_registry=False,
            stream=True)

    def test_create_container_from_insecure_registry(self):
        service = Service('foo', client=self.mock_client, image='someimage:sometag')
<<<<<<< HEAD
        mock_response = mock.Mock(Response)
        mock_response.status_code = 404
        mock_response.reason = "Not Found"
        mock_container.create_with_name.side_effect = APIError(
            'Mock error', mock_response, "No such image")
=======
        images = []
>>>>>>> 8ffeaf2a

        def pull(repo, tag=None, insecure_registry=False, **kwargs):
            self.assertEqual('someimage', repo)
            self.assertEqual('sometag', tag)
            self.assertTrue(insecure_registry)
            images.append({'Id': 'abc123'})
            return []

        service.image = lambda: images[0] if images else None
        self.mock_client.pull = pull

        service.create_container(insecure_registry=True)
        self.assertEqual(1, len(images))

    @mock.patch('compose.service.Container', autospec=True)
    def test_recreate_container(self, _):
        mock_container = mock.create_autospec(Container)
        service = Service('foo', client=self.mock_client, image='someimage')
        service.image = lambda: {'Id': 'abc123'}
        new_container = service.recreate_container(mock_container)

        mock_container.stop.assert_called_once_with(timeout=10)
        self.mock_client.rename.assert_called_once_with(
            mock_container.id,
            '%s_%s' % (mock_container.short_id, mock_container.name))

        new_container.start.assert_called_once_with()
        mock_container.remove.assert_called_once_with()

    @mock.patch('compose.service.Container', autospec=True)
    def test_recreate_container_with_timeout(self, _):
        mock_container = mock.create_autospec(Container)
        self.mock_client.inspect_image.return_value = {'Id': 'abc123'}
        service = Service('foo', client=self.mock_client, image='someimage')
        service.recreate_container(mock_container, timeout=1)

        mock_container.stop.assert_called_once_with(timeout=1)

<<<<<<< HEAD
=======
    def test_parse_repository_tag(self):
        self.assertEqual(parse_repository_tag("root"), ("root", ""))
        self.assertEqual(parse_repository_tag("root:tag"), ("root", "tag"))
        self.assertEqual(parse_repository_tag("user/repo"), ("user/repo", ""))
        self.assertEqual(parse_repository_tag("user/repo:tag"), ("user/repo", "tag"))
        self.assertEqual(parse_repository_tag("url:5000/repo"), ("url:5000/repo", ""))
        self.assertEqual(parse_repository_tag("url:5000/repo:tag"), ("url:5000/repo", "tag"))

    @mock.patch('compose.service.Container', autospec=True)
    def test_create_container_latest_is_used_when_no_tag_specified(self, mock_container):
        service = Service('foo', client=self.mock_client, image='someimage')
        images = []

        def pull(repo, tag=None, **kwargs):
            self.assertEqual('someimage', repo)
            self.assertEqual('latest', tag)
            images.append({'Id': 'abc123'})
            return []

        service.image = lambda: images[0] if images else None
        self.mock_client.pull = pull

        service.create_container()
        self.assertEqual(1, len(images))

>>>>>>> 8ffeaf2a
    def test_create_container_with_build(self):
        service = Service('foo', client=self.mock_client, build='.')

        images = []
        service.image = lambda *args, **kwargs: images[0] if images else None
        service.build = lambda: images.append({'Id': 'abc123'})

        service.create_container(do_build=True)
        self.assertEqual(1, len(images))

    def test_create_container_no_build(self):
        service = Service('foo', client=self.mock_client, build='.')
        service.image = lambda: {'Id': 'abc123'}

        service.create_container(do_build=False)
        self.assertFalse(self.mock_client.build.called)

<<<<<<< HEAD
    @mock.patch.dict(os.environ)
    def test_get_image_name_with_envvars(self):
        os.environ['USE_TAG'] = '12345'
        service = Service('foo')
        self.assertEqual(
            service._get_image_name('something:${USE_TAG}'),
            'something:12345')

    def test_parse_repository_tag(self):
        self.assertEqual(parse_repository_tag("root"), ("root", ""))
        self.assertEqual(parse_repository_tag("root:tag"), ("root", "tag"))
        self.assertEqual(parse_repository_tag("user/repo"), ("user/repo", ""))
        self.assertEqual(parse_repository_tag("user/repo:tag"), ("user/repo", "tag"))
        self.assertEqual(parse_repository_tag("url:5000/repo"), ("url:5000/repo", ""))
        self.assertEqual(parse_repository_tag("url:5000/repo:tag"), ("url:5000/repo", "tag"))

    def test_get_links_with_service_only(self):
        service_one = Service('one')
        service_two = Service('two')
        service = Service('foo', links=[
            (service_one, None),
            (service_two, 'other'),
        ])

        links = service._get_links(False, service_only_links=True)
        self.assertEqual(links, [
            ('default_one_1', 'one'),
            ('default_one_1', 'default_one_1'),
            ('default_one_1', 'one_1'),
            ('default_two_1', 'other'),
            ('default_two_1', 'default_two_1'),
            ('default_two_1', 'two_1'),
        ])

    @mock.patch('fig.service.Container', autospec=True)
    def test_latest_is_used_when_tag_is_not_specified(self, mock_container):
        service = Service('foo', client=self.mock_client, image='someimage')
        service.create_container()
        mock_container.create_with_name.assert_called_once_with(
            self.mock_client,
            environment={},
            image='someimage:latest',
            name='default_foo_1')
=======
    def test_create_container_no_build_but_needs_build(self):
        service = Service('foo', client=self.mock_client, build='.')
        service.image = lambda: None

        with self.assertRaises(NeedsBuildError):
            service.create_container(do_build=False)
>>>>>>> 8ffeaf2a


class ServiceVolumesTest(unittest.TestCase):

    def setUp(self):
        self.mock_client = mock.create_autospec(docker.Client)

    def test_parse_volume_spec_only_one_path(self):
        spec = parse_volume_spec('/the/volume')
        self.assertEqual(spec, (None, '/the/volume', 'rw'))

    def test_parse_volume_spec_internal_and_external(self):
        spec = parse_volume_spec('external:interval')
        self.assertEqual(spec, ('external', 'interval', 'rw'))

    def test_parse_volume_spec_with_mode(self):
        spec = parse_volume_spec('external:interval:ro')
        self.assertEqual(spec, ('external', 'interval', 'ro'))

    def test_parse_volume_spec_too_many_parts(self):
        with self.assertRaises(ConfigError):
            parse_volume_spec('one:two:three:four')

    def test_parse_volume_bad_mode(self):
        with self.assertRaises(ConfigError):
            parse_volume_spec('one:two:notrw')

    def test_build_volume_binding(self):
        binding = build_volume_binding(parse_volume_spec('/outside:/inside'))
        self.assertEqual(binding, ('/inside', '/outside:/inside:rw'))

    def test_get_container_data_volumes(self):
        options = [
            '/host/volume:/host/volume:ro',
            '/new/volume',
            '/existing/volume',
        ]

        self.mock_client.inspect_image.return_value = {
            'ContainerConfig': {
                'Volumes': {
                    '/mnt/image/data': {},
                }
            }
        }
        container = Container(self.mock_client, {
            'Image': 'ababab',
            'Volumes': {
                '/host/volume': '/host/volume',
                '/existing/volume': '/var/lib/docker/aaaaaaaa',
                '/removed/volume': '/var/lib/docker/bbbbbbbb',
                '/mnt/image/data': '/var/lib/docker/cccccccc',
            },
        }, has_been_inspected=True)

        expected = {
            '/existing/volume': '/var/lib/docker/aaaaaaaa:/existing/volume:rw',
            '/mnt/image/data': '/var/lib/docker/cccccccc:/mnt/image/data:rw',
        }

        binds = get_container_data_volumes(container, options)
        self.assertEqual(binds, expected)

    def test_merge_volume_bindings(self):
        options = [
            '/host/volume:/host/volume:ro',
            '/host/rw/volume:/host/rw/volume',
            '/new/volume',
            '/existing/volume',
        ]

        self.mock_client.inspect_image.return_value = {
            'ContainerConfig': {'Volumes': {}}
        }

        intermediate_container = Container(self.mock_client, {
            'Image': 'ababab',
            'Volumes': {'/existing/volume': '/var/lib/docker/aaaaaaaa'},
        }, has_been_inspected=True)

        expected = [
            '/host/volume:/host/volume:ro',
            '/host/rw/volume:/host/rw/volume:rw',
            '/var/lib/docker/aaaaaaaa:/existing/volume:rw',
        ]

        binds = merge_volume_bindings(options, intermediate_container)
        self.assertEqual(set(binds), set(expected))

    def test_mount_same_host_path_to_two_volumes(self):
        service = Service(
            'web',
            image='busybox',
            volumes=[
                '/host/path:/data1',
                '/host/path:/data2',
            ],
            client=self.mock_client,
        )

        self.mock_client.inspect_image.return_value = {
            'Id': 'ababab',
            'ContainerConfig': {
                'Volumes': {}
            }
        }

        create_options = service._get_container_create_options(
            override_options={},
            number=1,
        )

        self.assertEqual(
            set(create_options['host_config']['Binds']),
            set([
                '/host/path:/data1:rw',
                '/host/path:/data2:rw',
            ]),
        )

    def test_different_host_path_in_container_json(self):
        service = Service(
            'web',
            image='busybox',
            volumes=['/host/path:/data'],
            client=self.mock_client,
        )

        self.mock_client.inspect_image.return_value = {
            'Id': 'ababab',
            'ContainerConfig': {
                'Volumes': {
                    '/data': {},
                }
            }
        }

        self.mock_client.inspect_container.return_value = {
            'Id': '123123123',
            'Image': 'ababab',
            'Volumes': {
                '/data': '/mnt/sda1/host/path',
            },
        }

        create_options = service._get_container_create_options(
            override_options={},
            number=1,
            previous_container=Container(self.mock_client, {'Id': '123123123'}),
        )

<<<<<<< HEAD
    def test_parse_environment_as_list(self):
        environment =[
            'NORMAL=F1',
            'CONTAINS_EQUALS=F=2',
            'TRAILING_EQUALS='
        ]
        self.assertEqual(
            parse_environment(environment),
            {'NORMAL': 'F1', 'CONTAINS_EQUALS': 'F=2', 'TRAILING_EQUALS': ''})

    def test_parse_environment_as_dict(self):
        environment = {
            'NORMAL': 'F1',
            'CONTAINS_EQUALS': 'F=2',
            'TRAILING_EQUALS': None,
        }
        self.assertEqual(parse_environment(environment), environment)

    def test_parse_environment_invalid(self):
        with self.assertRaises(ConfigError):
            parse_environment('a=b')

    def test_parse_environment_empty(self):
        self.assertEqual(parse_environment(None), {})

    @mock.patch.dict(os.environ)
    def test_resolve_environment(self):
        os.environ['FILE_DEF'] = 'E1'
        os.environ['FILE_DEF_EMPTY'] = 'E2'
        os.environ['ENV_DEF'] = 'E3'
        service = Service(
            'foo',
            environment={
                'FILE_DEF': 'F1',
                'FILE_DEF_EMPTY': '',
                'ENV_DEF': None,
                'NO_DEF': None
            },
            client=self.mock_client,
            image='image_name',
        )
        options = service._get_container_create_options({})
        self.assertEqual(
            options['environment'],
            {'FILE_DEF': 'F1', 'FILE_DEF_EMPTY': '', 'ENV_DEF': 'E3', 'NO_DEF': ''}
            )

    def test_env_from_file(self):
        service = Service('foo',
                env_file='tests/fixtures/env/one.env',
                client=self.mock_client,
                image='image_name',
            )
        options = service._get_container_create_options({})
        self.assertEqual(
            options['environment'],
            {'ONE': '2', 'TWO': '1', 'THREE': '3', 'FOO': 'bar'}
            )

    def test_env_from_multiple_files(self):
        service = Service('foo',
                env_file=['tests/fixtures/env/one.env', 'tests/fixtures/env/two.env'],
                client=self.mock_client,
                image='image_name',
            )
        options = service._get_container_create_options({})
        self.assertEqual(
            options['environment'],
            {'ONE': '2', 'TWO': '1', 'THREE': '3', 'FOO': 'baz', 'DOO': 'dah'}
            )

    @mock.patch.dict(os.environ)
    def test_resolve_environment_from_file(self):
        os.environ['FILE_DEF'] = 'E1'
        os.environ['FILE_DEF_EMPTY'] = 'E2'
        os.environ['ENV_DEF'] = 'E3'
        service = Service('foo',
                env_file=['tests/fixtures/env/resolve.env'],
                client=self.mock_client,
                image='image_name',
            )
        options = service._get_container_create_options({})
=======
>>>>>>> 8ffeaf2a
        self.assertEqual(
            create_options['host_config']['Binds'],
            ['/mnt/sda1/host/path:/data:rw'],
        )<|MERGE_RESOLUTION|>--- conflicted
+++ resolved
@@ -15,12 +15,7 @@
     build_port_bindings,
     build_volume_binding,
     get_container_data_volumes,
-<<<<<<< HEAD
-    get_volume_bindings,
-    parse_environment,
-=======
     merge_volume_bindings,
->>>>>>> 8ffeaf2a
     parse_repository_tag,
     parse_volume_spec,
     split_port,
@@ -229,15 +224,7 @@
 
     def test_create_container_from_insecure_registry(self):
         service = Service('foo', client=self.mock_client, image='someimage:sometag')
-<<<<<<< HEAD
-        mock_response = mock.Mock(Response)
-        mock_response.status_code = 404
-        mock_response.reason = "Not Found"
-        mock_container.create_with_name.side_effect = APIError(
-            'Mock error', mock_response, "No such image")
-=======
         images = []
->>>>>>> 8ffeaf2a
 
         def pull(repo, tag=None, insecure_registry=False, **kwargs):
             self.assertEqual('someimage', repo)
@@ -276,8 +263,6 @@
 
         mock_container.stop.assert_called_once_with(timeout=1)
 
-<<<<<<< HEAD
-=======
     def test_parse_repository_tag(self):
         self.assertEqual(parse_repository_tag("root"), ("root", ""))
         self.assertEqual(parse_repository_tag("root:tag"), ("root", "tag"))
@@ -303,7 +288,6 @@
         service.create_container()
         self.assertEqual(1, len(images))
 
->>>>>>> 8ffeaf2a
     def test_create_container_with_build(self):
         service = Service('foo', client=self.mock_client, build='.')
 
@@ -321,7 +305,6 @@
         service.create_container(do_build=False)
         self.assertFalse(self.mock_client.build.called)
 
-<<<<<<< HEAD
     @mock.patch.dict(os.environ)
     def test_get_image_name_with_envvars(self):
         os.environ['USE_TAG'] = '12345'
@@ -330,49 +313,12 @@
             service._get_image_name('something:${USE_TAG}'),
             'something:12345')
 
-    def test_parse_repository_tag(self):
-        self.assertEqual(parse_repository_tag("root"), ("root", ""))
-        self.assertEqual(parse_repository_tag("root:tag"), ("root", "tag"))
-        self.assertEqual(parse_repository_tag("user/repo"), ("user/repo", ""))
-        self.assertEqual(parse_repository_tag("user/repo:tag"), ("user/repo", "tag"))
-        self.assertEqual(parse_repository_tag("url:5000/repo"), ("url:5000/repo", ""))
-        self.assertEqual(parse_repository_tag("url:5000/repo:tag"), ("url:5000/repo", "tag"))
-
-    def test_get_links_with_service_only(self):
-        service_one = Service('one')
-        service_two = Service('two')
-        service = Service('foo', links=[
-            (service_one, None),
-            (service_two, 'other'),
-        ])
-
-        links = service._get_links(False, service_only_links=True)
-        self.assertEqual(links, [
-            ('default_one_1', 'one'),
-            ('default_one_1', 'default_one_1'),
-            ('default_one_1', 'one_1'),
-            ('default_two_1', 'other'),
-            ('default_two_1', 'default_two_1'),
-            ('default_two_1', 'two_1'),
-        ])
-
-    @mock.patch('fig.service.Container', autospec=True)
-    def test_latest_is_used_when_tag_is_not_specified(self, mock_container):
-        service = Service('foo', client=self.mock_client, image='someimage')
-        service.create_container()
-        mock_container.create_with_name.assert_called_once_with(
-            self.mock_client,
-            environment={},
-            image='someimage:latest',
-            name='default_foo_1')
-=======
     def test_create_container_no_build_but_needs_build(self):
         service = Service('foo', client=self.mock_client, build='.')
         service.image = lambda: None
 
         with self.assertRaises(NeedsBuildError):
             service.create_container(do_build=False)
->>>>>>> 8ffeaf2a
 
 
 class ServiceVolumesTest(unittest.TestCase):
@@ -524,91 +470,6 @@
             previous_container=Container(self.mock_client, {'Id': '123123123'}),
         )
 
-<<<<<<< HEAD
-    def test_parse_environment_as_list(self):
-        environment =[
-            'NORMAL=F1',
-            'CONTAINS_EQUALS=F=2',
-            'TRAILING_EQUALS='
-        ]
-        self.assertEqual(
-            parse_environment(environment),
-            {'NORMAL': 'F1', 'CONTAINS_EQUALS': 'F=2', 'TRAILING_EQUALS': ''})
-
-    def test_parse_environment_as_dict(self):
-        environment = {
-            'NORMAL': 'F1',
-            'CONTAINS_EQUALS': 'F=2',
-            'TRAILING_EQUALS': None,
-        }
-        self.assertEqual(parse_environment(environment), environment)
-
-    def test_parse_environment_invalid(self):
-        with self.assertRaises(ConfigError):
-            parse_environment('a=b')
-
-    def test_parse_environment_empty(self):
-        self.assertEqual(parse_environment(None), {})
-
-    @mock.patch.dict(os.environ)
-    def test_resolve_environment(self):
-        os.environ['FILE_DEF'] = 'E1'
-        os.environ['FILE_DEF_EMPTY'] = 'E2'
-        os.environ['ENV_DEF'] = 'E3'
-        service = Service(
-            'foo',
-            environment={
-                'FILE_DEF': 'F1',
-                'FILE_DEF_EMPTY': '',
-                'ENV_DEF': None,
-                'NO_DEF': None
-            },
-            client=self.mock_client,
-            image='image_name',
-        )
-        options = service._get_container_create_options({})
-        self.assertEqual(
-            options['environment'],
-            {'FILE_DEF': 'F1', 'FILE_DEF_EMPTY': '', 'ENV_DEF': 'E3', 'NO_DEF': ''}
-            )
-
-    def test_env_from_file(self):
-        service = Service('foo',
-                env_file='tests/fixtures/env/one.env',
-                client=self.mock_client,
-                image='image_name',
-            )
-        options = service._get_container_create_options({})
-        self.assertEqual(
-            options['environment'],
-            {'ONE': '2', 'TWO': '1', 'THREE': '3', 'FOO': 'bar'}
-            )
-
-    def test_env_from_multiple_files(self):
-        service = Service('foo',
-                env_file=['tests/fixtures/env/one.env', 'tests/fixtures/env/two.env'],
-                client=self.mock_client,
-                image='image_name',
-            )
-        options = service._get_container_create_options({})
-        self.assertEqual(
-            options['environment'],
-            {'ONE': '2', 'TWO': '1', 'THREE': '3', 'FOO': 'baz', 'DOO': 'dah'}
-            )
-
-    @mock.patch.dict(os.environ)
-    def test_resolve_environment_from_file(self):
-        os.environ['FILE_DEF'] = 'E1'
-        os.environ['FILE_DEF_EMPTY'] = 'E2'
-        os.environ['ENV_DEF'] = 'E3'
-        service = Service('foo',
-                env_file=['tests/fixtures/env/resolve.env'],
-                client=self.mock_client,
-                image='image_name',
-            )
-        options = service._get_container_create_options({})
-=======
->>>>>>> 8ffeaf2a
         self.assertEqual(
             create_options['host_config']['Binds'],
             ['/mnt/sda1/host/path:/data:rw'],
