--- conflicted
+++ resolved
@@ -10,17 +10,10 @@
 import mock
 from six import StringIO
 
-<<<<<<< HEAD
-from fig.cli import main
-from fig.cli.errors import FigFileNotFound
-from fig.cli.main import TopLevelCommand
-from fig.service import Service
-=======
 from compose.cli import main
 from compose.cli.main import TopLevelCommand
 from compose.cli.errors import ComposeFileNotFound
 from compose.service import Service
->>>>>>> 8ffeaf2a
 
 
 class CLITestCase(unittest.TestCase):
@@ -112,16 +105,9 @@
     def test_setup_logging(self):
         main.setup_logging()
         self.assertEqual(logging.getLogger().level, logging.DEBUG)
-<<<<<<< HEAD
-        self.assertEqual(logging.getLogger('requests').level, logging.WARN)
-        self.assertEqual(logging.getLogger('boto').level, logging.WARN)
-
-    @mock.patch('fig.cli.main.dockerpty', autospec=True)
-=======
         self.assertEqual(logging.getLogger('requests').propagate, False)
 
     @mock.patch('compose.cli.main.dockerpty', autospec=True)
->>>>>>> 8ffeaf2a
     def test_run_with_environment_merged_with_options_list(self, mock_dockerpty):
         command = TopLevelCommand()
         mock_client = mock.create_autospec(docker.Client)
@@ -136,10 +122,7 @@
             'SERVICE': 'service',
             'COMMAND': None,
             '-e': ['BAR=NEW', 'OTHER=THREE'],
-<<<<<<< HEAD
-=======
             '--user': None,
->>>>>>> 8ffeaf2a
             '--no-deps': None,
             '--allow-insecure-ssl': None,
             '-d': True,
@@ -154,10 +137,6 @@
             call_kwargs['environment'],
             {'FOO': 'ONE', 'BAR': 'NEW', 'OTHER': 'THREE'})
 
-<<<<<<< HEAD
-
-def get_config_filename_for_files(filenames):
-=======
     def test_run_service_with_restart_always(self):
         command = TopLevelCommand()
         mock_client = mock.create_autospec(docker.Client)
@@ -209,19 +188,14 @@
 
 
 def get_config_filename_for_files(filenames, subdir=None):
->>>>>>> 8ffeaf2a
     project_dir = tempfile.mkdtemp()
     try:
         make_files(project_dir, filenames)
         command = TopLevelCommand()
-<<<<<<< HEAD
-        command.base_dir = project_dir
-=======
         if subdir:
             command.base_dir = tempfile.mkdtemp(dir=project_dir)
         else:
             command.base_dir = project_dir
->>>>>>> 8ffeaf2a
         return os.path.basename(command.get_config_path())
     finally:
         shutil.rmtree(project_dir)
