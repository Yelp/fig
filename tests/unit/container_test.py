from __future__ import unicode_literals
from .. import unittest

import mock
import docker

<<<<<<< HEAD
from fig.container import Container, Volume
=======
from compose.container import Container
from compose.container import get_container_name
>>>>>>> 8ffeaf2a


class ContainerTest(unittest.TestCase):

    def setUp(self):
        self.container_dict = {
            "Id": "abc",
            "Image": "busybox:latest",
            "Command": "top",
            "Created": 1387384730,
            "Status": "Up 8 seconds",
            "Ports": None,
            "SizeRw": 0,
            "SizeRootFs": 0,
            "Names": ["/composetest_db_1", "/composetest_web_1/db"],
            "NetworkSettings": {
                "Ports": {},
            },
            "Config": {
                "Labels": {
                    "com.docker.compose.project": "composetest",
                    "com.docker.compose.service": "web",
                    "com.docker.compose.container-number": 7,
                },
            }
        }

    def test_from_ps(self):
        container = Container.from_ps(None,
                                      self.container_dict,
                                      has_been_inspected=True)
        self.assertEqual(
            container.dictionary,
            {
                "Id": "abc",
                "Image": "busybox:latest",
                "Name": "/composetest_db_1",
            })

    def test_from_ps_prefixed(self):
        self.container_dict['Names'] = ['/swarm-host-1' + n for n in self.container_dict['Names']]

        container = Container.from_ps(None,
                                      self.container_dict,
                                      has_been_inspected=True)
        self.assertEqual(container.dictionary, {
            "Id": "abc",
            "Image": "busybox:latest",
            "Name": "/composetest_db_1",
        })

    def test_create_with_name(self):
        mock_client = mock.create_autospec(docker.Client)
        name = 'the_name'
        options = {'image': 'busybox', 'ports': []}
        container = Container.create_with_name(mock_client, name=name, **options)
        mock_client.create_container.assert_called_once_with(
            name=name, **options)
        self.assertEqual(container.name, name)
        self.assertEqual(container.name_without_project, 'name')
        self.assertEqual(
            container.id,
            mock_client.create_container.return_value.__getitem__.return_value)

    def test_environment(self):
        container = Container(None, {
            'Id': 'abc',
            'Config': {
                'Env': [
                    'FOO=BAR',
                    'BAZ=DOGE',
                ]
            }
        }, has_been_inspected=True)
        self.assertEqual(container.environment, {
            'FOO': 'BAR',
            'BAZ': 'DOGE',
        })

    def test_number(self):
        container = Container(None, self.container_dict, has_been_inspected=True)
        self.assertEqual(container.number, 7)

    def test_name(self):
        container = Container.from_ps(None,
                                      self.container_dict,
                                      has_been_inspected=True)
        self.assertEqual(container.name, "composetest_db_1")

    def test_name_without_project(self):
        container = Container(None, self.container_dict, has_been_inspected=True)
        self.assertEqual(container.name_without_project, "web_7")

    def test_inspect_if_not_inspected(self):
        mock_client = mock.create_autospec(docker.Client)
        container = Container(mock_client, dict(Id="the_id"))

        container.inspect_if_not_inspected()
        mock_client.inspect_container.assert_called_once_with("the_id")
        self.assertEqual(container.dictionary,
                         mock_client.inspect_container.return_value)
        self.assertTrue(container.has_been_inspected)

        container.inspect_if_not_inspected()
        self.assertEqual(mock_client.inspect_container.call_count, 1)

    def test_human_readable_ports_none(self):
        container = Container(None, self.container_dict, has_been_inspected=True)
        self.assertEqual(container.human_readable_ports, '')

    def test_human_readable_ports_public_and_private(self):
        self.container_dict['NetworkSettings']['Ports'].update({
            "45454/tcp": [{"HostIp": "0.0.0.0", "HostPort": "49197"}],
            "45453/tcp": [],
        })
        container = Container(None, self.container_dict, has_been_inspected=True)

        expected = "45453/tcp, 0.0.0.0:49197->45454/tcp"
        self.assertEqual(container.human_readable_ports, expected)

    def test_get_local_port(self):
        self.container_dict['NetworkSettings']['Ports'].update({
            "45454/tcp": [{"HostIp": "0.0.0.0", "HostPort": "49197"}],
        })
        container = Container(None, self.container_dict, has_been_inspected=True)

        self.assertEqual(
            container.get_local_port(45454, protocol='tcp'),
            '0.0.0.0:49197')

    def test_volumes(self):
        container = Container(None, {
            "Volumes": {
                "/sys": "/sys",
                "/var/lib/docker": "/var/lib/docker",
                "/etc": "/var/lib/docker/vfs/dir/531d0515",
            },
            "VolumesRW": {
                "/sys": False,
                "/var/lib/docker": True,
                "/etc": True,
            }
        }, has_been_inspected=True)
        self.assertEqual(
            sorted(container.volumes),
            [
                Volume('/etc', 'rw', '/var/lib/docker/vfs/dir/531d0515'),
                Volume('/sys', 'ro', '/sys'),
                Volume('/var/lib/docker', 'rw', '/var/lib/docker'),
            ])

    def test_get(self):
        container = Container(None, {
            "Status": "Up 8 seconds",
            "HostConfig": {
                "VolumesFrom": ["volume_id"]
            },
        }, has_been_inspected=True)

        self.assertEqual(container.get('Status'), "Up 8 seconds")
        self.assertEqual(container.get('HostConfig.VolumesFrom'), ["volume_id"])
        self.assertEqual(container.get('Foo.Bar.DoesNotExist'), None)


class GetContainerNameTestCase(unittest.TestCase):

    def test_get_container_name(self):
        self.assertIsNone(get_container_name({}))
        self.assertEqual(get_container_name({'Name': 'myproject_db_1'}), 'myproject_db_1')
        self.assertEqual(get_container_name({'Names': ['/myproject_db_1', '/myproject_web_1/db']}), 'myproject_db_1')
        self.assertEqual(get_container_name({'Names': ['/swarm-host-1/myproject_db_1', '/swarm-host-1/myproject_web_1/db']}), 'myproject_db_1')<|MERGE_RESOLUTION|>--- conflicted
+++ resolved
@@ -4,12 +4,8 @@
 import mock
 import docker
 
-<<<<<<< HEAD
-from fig.container import Container, Volume
-=======
-from compose.container import Container
+from compose.container import Container, Volume
 from compose.container import get_container_name
->>>>>>> 8ffeaf2a
 
 
 class ContainerTest(unittest.TestCase):
