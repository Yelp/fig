--- conflicted
+++ resolved
@@ -265,21 +265,12 @@
             command=['-d', '1']
         )
         old_container = service.create_container()
-<<<<<<< HEAD
-        self.assertEqual(old_container.get('Config.Entrypoint'), ['sleep'])
-        self.assertEqual(old_container.get('Config.Cmd'), ['300'])
-        self.assertIn('FOO=1', old_container.get('Config.Env'))
-        self.assertEqual(old_container.name, 'figtest_db_1')
-        service.start_container(old_container)
-        old_container.inspect()
-=======
         self.assertEqual(old_container.get('Config.Entrypoint'), ['top'])
         self.assertEqual(old_container.get('Config.Cmd'), ['-d', '1'])
         self.assertIn('FOO=1', old_container.get('Config.Env'))
         self.assertEqual(old_container.name, 'composetest_db_1')
         service.start_container(old_container)
         old_container.inspect()  # reload volume data
->>>>>>> 8ffeaf2a
         volume_path = old_container.get('Volumes')['/etc']
 
         num_containers_before = len(self.client.containers(all=True))
