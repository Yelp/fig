--- conflicted
+++ resolved
@@ -1,20 +1,12 @@
 from __future__ import absolute_import
 import sys
 
-<<<<<<< HEAD
 from mock import patch
 from six import StringIO
 
 from .testcases import DockerClientTestCase
 from fig.cli.main import TopLevelCommand
 from fig.service import split_tag
-=======
-from six import StringIO
-from mock import patch
-
-from .testcases import DockerClientTestCase
-from fig.cli.main import TopLevelCommand
->>>>>>> ee6bb9a2
 
 
 class CLITestCase(DockerClientTestCase):
