--- conflicted
+++ resolved
@@ -1,10 +1,7 @@
 from __future__ import absolute_import
-<<<<<<< HEAD
 import contextlib
 import os
-=======
 from operator import attrgetter
->>>>>>> 8ffeaf2a
 import sys
 import os
 import shlex
@@ -86,7 +83,6 @@
         self.assertNotIn('multiplecomposefiles_another_1', output)
         self.assertIn('multiplecomposefiles_yetanother_1', output)
 
-<<<<<<< HEAD
     @patch('sys.stdout', new_callable=StringIO)
     def test_volumes(self, mock_stdout):
         self.command.base_dir = 'tests/fixtures/volumes-figfile'
@@ -97,10 +93,7 @@
         self.assertIn('/etc', output)
         self.assertIn('/home', output)
 
-    @patch('fig.service.log')
-=======
     @patch('compose.service.log')
->>>>>>> 8ffeaf2a
     def test_pull(self, mock_logging):
         self.command.dispatch(['pull'], None)
         mock_logging.info.assert_any_call('Pulling simple (busybox:latest)...')
@@ -478,13 +471,8 @@
         service = self.project.get_service('simple')
         container = service.create_container()
         service.start_container(container)
-<<<<<<< HEAD
         started_at = container.get('State.StartedAt')
-        self.command.dispatch(['restart'], None)
-=======
-        started_at = container.dictionary['State']['StartedAt']
         self.command.dispatch(['restart', '-t', '1'], None)
->>>>>>> 8ffeaf2a
         container.inspect()
         self.assertNotEqual(
             container.get('State.FinishedAt'),
@@ -525,25 +513,6 @@
             return mock_stdout.getvalue().rstrip()
 
         self.assertEqual(get_port(3000), container.get_local_port(3000))
-<<<<<<< HEAD
-        self.assertEqual(get_port(3001), "0.0.0.0:9999")
-        self.assertEqual(get_port(3002), "")
-
-
-def assert_has_links_and_volumes(
-        project,
-        service_name,
-        expected_links=None,
-        expected_volumes=None):
-
-    container = project.get_service(service_name).get_container()
-
-    if expected_links is not None:
-        assert expected_links.issubset(set(container.links()))
-
-    if expected_volumes is not None:
-        assert expected_volumes == container.get('Volumes').keys()
-=======
         self.assertEqual(get_port(3001), "0.0.0.0:49152")
         self.assertEqual(get_port(3002), "")
 
@@ -603,4 +572,18 @@
             "BAZ=2",
         ])
         self.assertTrue(expected_env <= set(web.get('Config.Env')))
->>>>>>> 8ffeaf2a
+
+# TODO: remove
+def assert_has_links_and_volumes(
+        project,
+        service_name,
+        expected_links=None,
+        expected_volumes=None):
+
+    container = project.get_service(service_name).get_container()
+
+    if expected_links is not None:
+        assert expected_links.issubset(set(container.links()))
+
+    if expected_volumes is not None:
+        assert expected_volumes == container.get('Volumes').keys()
