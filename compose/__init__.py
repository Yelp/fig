--- conflicted
+++ resolved
@@ -1,7 +1,3 @@
 from __future__ import unicode_literals
 
-<<<<<<< HEAD
-__version__ = '1.3.0-yelp1'
-=======
-__version__ = '1.4.0'
->>>>>>> 28139ab9
+__version__ = '1.4.0-yelp1'