--- conflicted
+++ resolved
@@ -433,10 +433,7 @@
             start_links=start_links,
             recreate=recreate,
             insecure_registry=insecure_registry,
-<<<<<<< HEAD
-=======
             detach=options['-d'],
->>>>>>> 4827e606
             do_build=not options['--no-build'],
         )
 
