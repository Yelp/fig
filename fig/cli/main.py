--- conflicted
+++ resolved
@@ -143,15 +143,11 @@
             --no-color  Produce monochrome output.
         """
         containers = project.containers(service_names=options['SERVICE'], stopped=True)
-<<<<<<< HEAD
-=======
 
         monochrome = options['--no-color']
->>>>>>> 22f897ed
         print("Attaching to", list_containers(containers))
         LogPrinter(containers, attach_params={'logs': True}, monochrome=monochrome).run()
 
-<<<<<<< HEAD
     def local_port(self, project, options):
         """
         Print the local port for a port binding.
@@ -172,8 +168,6 @@
             options['PORT'],
             protocol=options.get('--protocol') or 'tcp') or '')
 
-=======
->>>>>>> 22f897ed
     def ps(self, project, options):
         """
         List containers.
