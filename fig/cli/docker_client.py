--- conflicted
+++ resolved
@@ -31,9 +31,5 @@
             ca_cert=ca_cert,
         )
 
-<<<<<<< HEAD
     timeout = int(os.environ.get('DOCKER_CLIENT_TIMEOUT', 60))
-    return Client(base_url=base_url, tls=tls_config, timeout=timeout)
-=======
-    return Client(base_url=base_url, tls=tls_config, version='1.14')
->>>>>>> c0123c74
+    return Client(base_url=base_url, tls=tls_config, version='1.14', timeout=timeout)