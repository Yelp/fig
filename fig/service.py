--- conflicted
+++ resolved
@@ -56,6 +56,7 @@
     'cap_add',
     'cap_drop',
     'dns',
+    'dns_search', 
     'env_file',
     'net',
     'privileged',
@@ -438,24 +439,13 @@
         container_options['environment'] = merge_environment(container_options)
 
         if self.can_be_built():
-<<<<<<< HEAD
-=======
-            if len(self.client.images(name=self.full_name)) == 0:
-                self.build()
->>>>>>> c29e80ba
             container_options['image'] = self.full_name
         else:
             container_options['image'] = self._get_image_name(container_options['image'])
 
         # Delete options which are only used when starting
-<<<<<<< HEAD
         for key in DOCKER_START_KEYS:
             container_options.pop(key, None)
-=======
-        for key in ['privileged', 'net', 'dns', 'dns_search', 'restart', 'cap_add', 'cap_drop', 'env_file']:
-            if key in container_options:
-                del container_options[key]
->>>>>>> c29e80ba
 
         return container_options
 
