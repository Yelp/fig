from __future__ import unicode_literals
from __future__ import absolute_import
from collections import namedtuple
import logging
import re
import os
from operator import attrgetter
import sys

from docker.errors import APIError

from .container import Container
from .progress_stream import stream_output, StreamOutputError

log = logging.getLogger(__name__)


DOCKER_CONFIG_KEYS = [
    'command',
    'detach',
    'dns',
    'domainname',
    'entrypoint',
    'environment',
    'hostname',
    'image',
    'mem_limit',
    'net',
    'ports',
    'privileged',
    'stdin_open',
    'tty',
    'user',
    'volumes',
    'volumes_from',
    'working_dir',
]
DOCKER_CONFIG_HINTS = {
    'link'      : 'links',
    'port'      : 'ports',
    'privilege' : 'privileged',
    'priviliged': 'privileged',
    'privilige' : 'privileged',
    'volume'    : 'volumes',
    'workdir'   : 'working_dir',
}

VALID_NAME_CHARS = '[a-zA-Z0-9]'


class ServiceError(Exception):
    action = 'undefined action'

    def __init__(self, service, reason):
        self.service = service
        self.reason = reason


class BuildError(ServiceError):
    action = 'build'


class PublishError(ServiceError):
    action = 'push'


class CannotBeScaledError(Exception):
    pass


class ConfigError(ValueError):
    pass


ServiceName = namedtuple('ServiceName', 'project service number')


VolumeSpec = namedtuple('VolumeSpec', 'external internal mode')


class Service(object):
    def __init__(self, name, client=None, project='default', links=None, volumes_from=None, **options):
        if not re.match('^%s+$' % VALID_NAME_CHARS, name):
            raise ConfigError('Invalid service name "%s" - only %s are allowed' % (name, VALID_NAME_CHARS))
        if not re.match('^%s+$' % VALID_NAME_CHARS, project):
            raise ConfigError('Invalid project name "%s" - only %s are allowed' % (project, VALID_NAME_CHARS))
        if 'image' in options and 'build' in options:
            raise ConfigError('Service %s has both an image and build path specified. A service can either be built to image or use an existing image, not both.' % name)

        if 'tags' in options and not isinstance(options['tags'], list):
            raise ConfigError("Service %s tags must be a list." % name)

        supported_options = DOCKER_CONFIG_KEYS + ['build', 'expose', 'tags']

        for k in options:
            if k not in supported_options:
                msg = "Unsupported config option for %s service: '%s'" % (name, k)
                if k in DOCKER_CONFIG_HINTS:
                    msg += " (did you mean '%s'?)" % DOCKER_CONFIG_HINTS[k]
                raise ConfigError(msg)

        self.name = name
        self.client = client
        self.project = project
        self.links = links or []
        self.volumes_from = volumes_from or []
        self.options = options

    @property
    def full_name(self):
        """The full name of this service includes the project name, and is also
        the name of the docker image which fulfills this service.
        """
        return '%s_%s' % (self.project, self.name)

    def containers(self, stopped=False, one_off=False):
        return [Container.from_ps(self.client, container)
                for container in self.client.containers(all=stopped)
                if self.has_container(container, one_off=one_off)]

    def has_container(self, container, one_off=False):
        """Return True if `container` was created to fulfill this service."""
        name = get_container_name(container)
        if not name or not is_valid_name(name, one_off):
            return False
        project, name, _number = parse_name(name)
        return project == self.project and name == self.name

    def get_container(self, number=1):
        """Return a :class:`fig.container.Container` for this service. The
        container must be active, and match `number`.
        """
        for container in self.client.containers():
            if not self.has_container(container):
                continue
            _, _, container_number = parse_name(get_container_name(container))
            if container_number == number:
                return Container.from_ps(self.client, container)

        raise ValueError("No container found for %s_%s" % (self.name, number))

    def start(self, **options):
        for c in self.containers(stopped=True):
            self.start_container_if_stopped(c, **options)

    def stop(self, **options):
        for c in self.containers():
            log.info("Stopping %s..." % c.name)
            c.stop(**options)

    def kill(self, **options):
        for c in self.containers():
            log.info("Killing %s..." % c.name)
            c.kill(**options)

    def restart(self, **options):
        for c in self.containers():
            log.info("Restarting %s..." % c.name)
            c.restart(**options)

    def scale(self, desired_num):
        """
        Adjusts the number of containers to the specified number and ensures they are running.

        - creates containers until there are at least `desired_num`
        - stops containers until there are at most `desired_num` running
        - starts containers until there are at least `desired_num` running
        - removes all stopped containers
        """
        if not self.can_be_scaled():
            raise CannotBeScaledError()

        # Create enough containers
        containers = self.containers(stopped=True)
        while len(containers) < desired_num:
            containers.append(self.create_container())

        running_containers = []
        stopped_containers = []
        for c in containers:
            if c.is_running:
                running_containers.append(c)
            else:
                stopped_containers.append(c)
        running_containers.sort(key=lambda c: c.number)
        stopped_containers.sort(key=lambda c: c.number)

        # Stop containers
        while len(running_containers) > desired_num:
            c = running_containers.pop()
            log.info("Stopping %s..." % c.name)
            c.stop(timeout=1)
            stopped_containers.append(c)

        # Start containers
        while len(running_containers) < desired_num:
            c = stopped_containers.pop(0)
            log.info("Starting %s..." % c.name)
            self.start_container(c)
            running_containers.append(c)

        self.remove_stopped()

    def remove_stopped(self, **options):
        for c in self.containers(stopped=True):
            if not c.is_running:
                log.info("Removing %s..." % c.name)
                c.remove(**options)

    def create_container(self, one_off=False, **override_options):
        """
        Create a container for this service. If the image doesn't exist, attempt to pull
        it.
        """
        container_options = self._get_container_create_options(override_options, one_off=one_off)
        try:
            return Container.create(self.client, **container_options)
        except APIError as e:
            if e.response.status_code == 404 and e.explanation and 'No such image' in str(e.explanation):
                log.info('Pulling image %s...' % container_options['image'])
                output = self.client.pull(container_options['image'], stream=True)
                stream_output(output, sys.stdout)
                return Container.create(self.client, **container_options)
            raise

    def recreate_containers(self, **override_options):
        """
        If a container for this service doesn't exist, create and start one. If there are
        any, stop them, create+start new ones, and remove the old containers.
        """
        containers = self.containers(stopped=True)

        if not containers:
            log.info("Creating %s..." % self._next_container_name(containers))
            container = self.create_container(**override_options)
            self.start_container(container)
            return [(None, container)]
        else:
            tuples = []

            for c in containers:
                log.info("Recreating %s..." % c.name)
                tuples.append(self.recreate_container(c, **override_options))

            return tuples

    def recreate_container(self, container, **override_options):
        """Recreate a container. An intermediate container is created so that
        the new container has the same name, while still supporting
        `volumes-from` the original container.
        """
        try:
            container.stop()
        except APIError as e:
            if (e.response.status_code == 500
                    and e.explanation
                    and 'no such process' in str(e.explanation)):
                pass
            else:
                raise

        intermediate_container = Container.create(
            self.client,
            image=container.image,
            entrypoint=['echo'],
            command=[],
        )
        intermediate_container.start(volumes_from=container.id)
        intermediate_container.wait()
        container.remove()

        options = dict(override_options)
        new_container = self.create_container(**options)
        self.start_container(new_container, intermediate_container=intermediate_container)

        intermediate_container.remove()

        return (intermediate_container, new_container)

    def start_container_if_stopped(self, container, **options):
        if container.is_running:
            return container
        else:
            log.info("Starting %s..." % container.name)
            return self.start_container(container, **options)

    def start_container(self, container=None, intermediate_container=None, **override_options):
        container = container or self.create_container(**override_options)
        options = dict(self.options, **override_options)
        ports = dict(split_port(port) for port in options.get('ports') or [])

        volume_bindings = dict(
            build_volume_binding(parse_volume_spec(volume))
            for volume in options.get('volumes') or []
            if ':' in volume)

        privileged = options.get('privileged', False)
        net = options.get('net', 'bridge')
        dns = options.get('dns', None)

        container.start(
            links=self._get_links(link_to_self=options.get('one_off', False)),
            port_bindings=ports,
            binds=volume_bindings,
            volumes_from=self._get_volumes_from(intermediate_container),
            privileged=privileged,
            network_mode=net,
            dns=dns,
        )
        return container

    def start_or_create_containers(self):
        containers = self.containers(stopped=True)

        if not containers:
            log.info("Creating %s..." % self._next_container_name(containers))
            new_container = self.create_container()
            return [self.start_container(new_container)]
        else:
            return [self.start_container_if_stopped(c) for c in containers]

    def get_linked_names(self):
        return [s.name for (s, _) in self.links]

    def _next_container_name(self, all_containers, one_off=False):
        bits = [self.project, self.name]
        if one_off:
            bits.append('run')
        return '_'.join(bits + [str(self._next_container_number(all_containers))])

    def _next_container_number(self, all_containers):
        numbers = [parse_name(c.name).number for c in all_containers]
        return 1 if not numbers else max(numbers) + 1

    def _get_links(self, link_to_self):
        links = []
        for service, link_name in self.links:
            for container in service.containers():
                links.append((container.name, link_name or service.name))
                links.append((container.name, container.name))
                links.append((container.name, container.name_without_project))
        if link_to_self:
            for container in self.containers():
                links.append((container.name, self.name))
                links.append((container.name, container.name))
                links.append((container.name, container.name_without_project))
        return links

    def _get_volumes_from(self, intermediate_container=None):
        volumes_from = []
        for volume_source in self.volumes_from:
            if isinstance(volume_source, Service):
                containers = volume_source.containers(stopped=True)

                if not containers:
                    volumes_from.append(volume_source.create_container().id)
                else:
                    volumes_from.extend(map(attrgetter('id'), containers))

            elif isinstance(volume_source, Container):
                volumes_from.append(volume_source.id)

        if intermediate_container:
            volumes_from.append(intermediate_container.id)

        return volumes_from

    def _get_container_create_options(self, override_options, one_off=False):
        container_options = dict(
            (k, self.options[k])
            for k in DOCKER_CONFIG_KEYS if k in self.options)
        container_options.update(override_options)

        container_options['name'] = self._next_container_name(
            self.containers(stopped=True, one_off=one_off),
            one_off)

        # If a qualified hostname was given, split it into an
        # unqualified hostname and a domainname unless domainname
        # was also given explicitly. This matches the behavior of
        # the official Docker CLI in that scenario.
        if ('hostname' in container_options
                and 'domainname' not in container_options
                and '.' in container_options['hostname']):
            parts = container_options['hostname'].partition('.')
            container_options['hostname'] = parts[0]
            container_options['domainname'] = parts[2]

        if 'ports' in container_options or 'expose' in self.options:
            ports = []
            all_ports = container_options.get('ports', []) + self.options.get('expose', [])
            for port in all_ports:
                port = str(port)
                if ':' in port:
                    port = port.split(':')[-1]
                if '/' in port:
                    port = tuple(port.split('/'))
                ports.append(port)
            container_options['ports'] = ports

        if 'volumes' in container_options:
            container_options['volumes'] = dict(
                (parse_volume_spec(v).internal, {})
                for v in container_options['volumes'])

        if 'environment' in container_options:
            if isinstance(container_options['environment'], list):
                container_options['environment'] = dict(split_env(e) for e in container_options['environment'])
            container_options['environment'] = dict(resolve_env(k, v) for k, v in container_options['environment'].iteritems())

        if self.can_be_built():
            if not self.client.images(name=self.full_name):
                self.build()
            container_options['image'] = self.full_name

        # Delete options which are only used when starting
        for key in ['privileged', 'net', 'dns']:
            if key in container_options:
                del container_options[key]

        return container_options

    def build(self, no_cache=False):
        log.info('Building %s...' % self.name)

        build_output = self.client.build(
            self.options['build'],
            tag=self.full_name,
            stream=True,
            rm=True,
            nocache=no_cache,
        )

        try:
            all_events = stream_output(build_output, sys.stdout)
        except StreamOutputError, e:
            raise BuildError(self, unicode(e))

        image_id = None

        for event in all_events:
            if 'stream' in event:
                match = re.search(r'Successfully built ([0-9a-f]+)', event.get('stream', ''))
                if match:
                    image_id = match.group(1)

        if image_id is None:
            raise BuildError(self, event if all_events else 'Unknown')

        self.tag_image(image_id)
        return image_id

    def tag_image(self, image_id):
        for tag in self.options.get('tags', []):
            image_name, image_tag = split_tag(tag)
            self.client.tag(image_id, image_name, tag=image_tag)

<<<<<<< HEAD
    def push_tags(self, insecure_registry=False):
        if not self.can_be_built():
            log.info('%s uses an image, skipping' % self.name)
            return

        tags = self.options.get('tags', [])
        if not tags:
            log.info('%s has no tags, skipping' % self.name)

        for tag in tags:
            log.info('Pushing %s for %s' % (tag, self.name))

            stream = self.client.push(
                tag,
                insecure_registry=insecure_registry,
                stream=True)
            stream_push_output(self, stream)

=======
>>>>>>> b420f48d
    def can_be_built(self):
        return 'build' in self.options

    def can_be_scaled(self):
        for port in self.options.get('ports', []):
            if ':' in str(port):
                return False
        return True

    def pull(self):
        if 'image' in self.options:
            log.info('Pulling %s (%s)...' % (self.name, self.options.get('image')))
            self.client.pull(self.options.get('image'))


def split_tag(tag):
    if ':' in tag:
        return tag.rsplit(':', 1)
    else:
        return tag, None


<<<<<<< HEAD
# TODO: merge with duplicated code in build stream
def stream_push_output(service, stream):
    try:
        all_events = stream_output(stream, sys.stdout)
    except StreamOutputError, e:
        raise PublishError(service, unicode(e))

    success = False

    for event in all_events:
        if 'status' in event:
            match = re.search(r'Pushing tag for rev', event.get('status', ''))
            if match:
                success = True

    if success is False:
        raise PublishError(service, event if all_events else 'Unknown')


=======
>>>>>>> b420f48d
NAME_RE = re.compile(r'^([^_]+)_([^_]+)_(run_)?(\d+)$')


def is_valid_name(name, one_off=False):
    match = NAME_RE.match(name)
    if match is None:
        return False
    if one_off:
        return match.group(3) == 'run_'
    else:
        return match.group(3) is None


def parse_name(name):
    match = NAME_RE.match(name)
    (project, service_name, _, suffix) = match.groups()
    return ServiceName(project, service_name, int(suffix))


def get_container_name(container):
    if not container.get('Name') and not container.get('Names'):
        return None
    # inspect
    if 'Name' in container:
        return container['Name']
    # ps
    for name in container['Names']:
        if len(name.split('/')) == 2:
            return name[1:]


def parse_volume_spec(volume_config):
    parts = volume_config.split(':')
    if len(parts) > 3:
        raise ConfigError("Volume %s has incorrect format, should be "
                          "external:internal[:mode]" % volume_config)

    if len(parts) == 1:
        return VolumeSpec(None, parts[0], 'rw')

    if len(parts) == 2:
        parts.append('rw')

    external, internal, mode = parts
    if mode not in ('rw', 'ro'):
        raise ConfigError("Volume %s has invalid mode (%s), should be "
                          "one of: rw, ro." % (volume_config, mode))

    return VolumeSpec(external, internal, mode)


def build_volume_binding(volume_spec):
    internal = {'bind': volume_spec.internal, 'ro': volume_spec.mode == 'ro'}
    external = os.path.expanduser(volume_spec.external)
    return os.path.abspath(os.path.expandvars(external)), internal


def split_port(port):
    parts = str(port).split(':')
    if not 1 <= len(parts) <= 3:
        raise ConfigError('Invalid port "%s", should be '
                          '[[remote_ip:]remote_port:]port[/protocol]' % port)

    if len(parts) == 1:
        internal_port, = parts
        return internal_port, None
    if len(parts) == 2:
        external_port, internal_port = parts
        return internal_port, external_port

    external_ip, external_port, internal_port = parts
    return internal_port, (external_ip, external_port or None)


def split_env(env):
    if '=' in env:
        return env.split('=', 1)
    else:
        return env, None


def resolve_env(key, val):
    if val is not None:
        return key, val
    elif key in os.environ:
        return key, os.environ[key]
    else:
        return key, ''<|MERGE_RESOLUTION|>--- conflicted
+++ resolved
@@ -455,7 +455,6 @@
             image_name, image_tag = split_tag(tag)
             self.client.tag(image_id, image_name, tag=image_tag)
 
-<<<<<<< HEAD
     def push_tags(self, insecure_registry=False):
         if not self.can_be_built():
             log.info('%s uses an image, skipping' % self.name)
@@ -474,8 +473,6 @@
                 stream=True)
             stream_push_output(self, stream)
 
-=======
->>>>>>> b420f48d
     def can_be_built(self):
         return 'build' in self.options
 
@@ -498,7 +495,6 @@
         return tag, None
 
 
-<<<<<<< HEAD
 # TODO: merge with duplicated code in build stream
 def stream_push_output(service, stream):
     try:
@@ -518,8 +514,6 @@
         raise PublishError(service, event if all_events else 'Unknown')
 
 
-=======
->>>>>>> b420f48d
 NAME_RE = re.compile(r'^([^_]+)_([^_]+)_(run_)?(\d+)$')
 
 
