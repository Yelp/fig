from __future__ import unicode_literals
from __future__ import absolute_import
from collections import namedtuple
import logging
import re
import os
from operator import attrgetter
import sys

from docker.errors import APIError

from .container import Container
from .progress_stream import stream_output, StreamOutputError

log = logging.getLogger(__name__)


DOCKER_CONFIG_KEYS = [
    'cap_add',
    'cap_drop',
    'command',
    'detach',
    'dns',
    'domainname',
    'entrypoint',
    'env_file',
    'environment',
    'hostname',
    'image',
    'mem_limit',
    'net',
    'ports',
    'privileged',
    'restart',
    'stdin_open',
    'tty',
    'user',
    'volumes',
    'volumes_from',
    'working_dir',
]
DOCKER_CONFIG_HINTS = {
    'link'      : 'links',
    'port'      : 'ports',
    'privilege' : 'privileged',
    'priviliged': 'privileged',
    'privilige' : 'privileged',
    'volume'    : 'volumes',
    'workdir'   : 'working_dir',
}

DOCKER_START_KEYS = [
    'cap_add',
    'cap_drop',
    'dns',
    'env_file',
    'net',
    'privileged',
    'restart',
]

VALID_NAME_CHARS = '[a-zA-Z0-9]'


class BuildError(Exception):
    def __init__(self, service, reason):
        self.service = service
        self.reason = reason


class CannotBeScaledError(Exception):
    pass


class ConfigError(ValueError):
    pass


VolumeSpec = namedtuple('VolumeSpec', 'external internal mode')


ServiceName = namedtuple('ServiceName', 'project service number')


class Service(object):
    def __init__(self, name, client=None, project='default', links=None, volumes_from=None, **options):
        if not re.match('^%s+$' % VALID_NAME_CHARS, name):
            raise ConfigError('Invalid service name "%s" - only %s are allowed' % (name, VALID_NAME_CHARS))
        if not re.match('^%s+$' % VALID_NAME_CHARS, project):
            raise ConfigError('Invalid project name "%s" - only %s are allowed' % (project, VALID_NAME_CHARS))
        if 'image' in options and 'build' in options:
            raise ConfigError('Service %s has both an image and build path specified. A service can either be built to image or use an existing image, not both.' % name)

        supported_options = DOCKER_CONFIG_KEYS + ['build', 'expose']

        for k in options:
            if k not in supported_options:
                msg = "Unsupported config option for %s service: '%s'" % (name, k)
                if k in DOCKER_CONFIG_HINTS:
                    msg += " (did you mean '%s'?)" % DOCKER_CONFIG_HINTS[k]
                raise ConfigError(msg)

        self.name = name
        self.client = client
        self.project = project
        self.links = links or []
        self.volumes_from = volumes_from or []
        self.options = options

    def containers(self, stopped=False, one_off=False):
        return [Container.from_ps(self.client, container)
                for container in self.client.containers(all=stopped)
                if self.has_container(container, one_off=one_off)]

    def has_container(self, container, one_off=False):
        """Return True if `container` was created to fulfill this service."""
        name = get_container_name(container)
        if not name or not is_valid_name(name, one_off):
            return False
        project, name, _number = parse_name(name)
        return project == self.project and name == self.name

    def get_container(self, number=1):
        """Return a :class:`fig.container.Container` for this service. The
        container must be active, and match `number`.
        """
        for container in self.client.containers():
            if not self.has_container(container):
                continue
            _, _, container_number = parse_name(get_container_name(container))
            if container_number == number:
                return Container.from_ps(self.client, container)

        raise ValueError("No container found for %s_%s" % (self.name, number))

    def start(self, **options):
        for c in self.containers(stopped=True):
            self.start_container_if_stopped(c, **options)

    def stop(self, **options):
        for c in self.containers():
            log.info("Stopping %s..." % c.name)
            c.stop(**options)

    def kill(self, **options):
        for c in self.containers():
            log.info("Killing %s..." % c.name)
            c.kill(**options)

    def restart(self, **options):
        for c in self.containers():
            log.info("Restarting %s..." % c.name)
            c.restart(**options)

    def scale(self, desired_num):
        """
        Adjusts the number of containers to the specified number and ensures
        they are running.

        - creates containers until there are at least `desired_num`
        - stops containers until there are at most `desired_num` running
        - starts containers until there are at least `desired_num` running
        - removes all stopped containers
        """
        if not self.can_be_scaled():
            raise CannotBeScaledError()

        # Create enough containers
        containers = self.containers(stopped=True)
        while len(containers) < desired_num:
            containers.append(self.create_container())

        running_containers = []
        stopped_containers = []
        for c in containers:
            if c.is_running:
                running_containers.append(c)
            else:
                stopped_containers.append(c)
        running_containers.sort(key=lambda c: c.number)
        stopped_containers.sort(key=lambda c: c.number)

        # Stop containers
        while len(running_containers) > desired_num:
            c = running_containers.pop()
            log.info("Stopping %s..." % c.name)
            c.stop(timeout=1)
            stopped_containers.append(c)

        # Start containers
        while len(running_containers) < desired_num:
            c = stopped_containers.pop(0)
            log.info("Starting %s..." % c.name)
            self.start_container(c)
            running_containers.append(c)

        self.remove_stopped()

    def remove_stopped(self, **options):
        for c in self.containers(stopped=True):
            if not c.is_running:
                log.info("Removing %s..." % c.name)
                c.remove(**options)

    def create_container(self,
                         one_off=False,
                         insecure_registry=False,
                         do_build=True,
                         **override_options):
        """
        Create a container for this service. If the image doesn't exist, attempt to pull
        it.
        """
        container_options = self._get_container_create_options(
            override_options,
            one_off=one_off)

        if (do_build and
                self.can_be_built() and
                not self.client.images(name=self.full_name)):
            self.build()

        try:
            return Container.create(self.client, **container_options)
        except APIError as e:
            if e.response.status_code == 404 and e.explanation and 'No such image' in str(e.explanation):
                log.info('Pulling image %s...' % container_options['image'])
                output = self.client.pull(
                    container_options['image'],
                    stream=True,
                    insecure_registry=insecure_registry
                )
                stream_output(output, sys.stdout)
                return Container.create(self.client, **container_options)
            raise

    def recreate_containers(self, insecure_registry=False, do_build=True, **override_options):
        """
        If a container for this service doesn't exist, create and start one. If there are
        any, stop them, create+start new ones, and remove the old containers.
        """
        containers = self.containers(stopped=True)
        if not containers:
            log.info("Creating %s..." % self._next_container_name(containers))
            container = self.create_container(
                insecure_registry=insecure_registry,
                do_build=do_build,
                **override_options)
            self.start_container(container)
            return [(None, container)]
        else:
            tuples = []

            for c in containers:
                log.info("Recreating %s..." % c.name)
                tuples.append(self.recreate_container(c, insecure_registry=insecure_registry, **override_options))

            return tuples

    def recreate_container(self, container, **override_options):
        """Recreate a container. An intermediate container is created so that
        the new container has the same name, while still supporting
        `volumes-from` the original container.
        """
        try:
            container.stop()
        except APIError as e:
            if (e.response.status_code == 500
                    and e.explanation
                    and 'no such process' in str(e.explanation)):
                pass
            else:
                raise

        intermediate_container = Container.create(
            self.client,
            image=container.image,
            entrypoint=['/bin/echo'],
            command=[],
        )
        intermediate_container.start(volumes_from=container.id)
        intermediate_container.wait()
        container.remove()

        options = dict(override_options)
        new_container = self.create_container(do_build=False, **options)
        self.start_container(new_container, intermediate_container=intermediate_container)

        intermediate_container.remove()

        return (intermediate_container, new_container)

    def start_container_if_stopped(self, container, **options):
        if container.is_running:
            return container
        else:
            log.info("Starting %s..." % container.name)
            return self.start_container(container, **options)

    def start_container(self, container, intermediate_container=None, **override_options):
        options = dict(self.options, **override_options)
        port_bindings = build_port_bindings(options.get('ports') or [])

        volume_bindings = dict(
            build_volume_binding(parse_volume_spec(volume))
            for volume in options.get('volumes') or []
            if ':' in volume)

        privileged = options.get('privileged', False)
        net = options.get('net', 'bridge')
        dns = options.get('dns', None)
        cap_add = options.get('cap_add', None)
        cap_drop = options.get('cap_drop', None)

        restart = parse_restart_spec(options.get('restart', None))

        container.start(
            links=self._get_links(link_to_self=options.get('one_off', False)),
            port_bindings=port_bindings,
            binds=volume_bindings,
            volumes_from=self._get_volumes_from(intermediate_container),
            privileged=privileged,
            network_mode=net,
            dns=dns,
            restart_policy=restart,
            cap_add=cap_add,
            cap_drop=cap_drop,
        )
        return container

    def start_or_create_containers(self, insecure_registry=False, do_build=True):
        containers = self.containers(stopped=True)

        if not containers:
            log.info("Creating %s..." % self._next_container_name(containers))
            new_container = self.create_container(
                insecure_registry=insecure_registry,
                do_build=do_build)
            return [self.start_container(new_container)]
        else:
            return [self.start_container_if_stopped(c) for c in containers]

    def get_linked_names(self):
        return [s.name for (s, _) in self.links]

    def _next_container_name(self, all_containers, one_off=False):
        bits = [self.project, self.name]
        if one_off:
            bits.append('run')
        return '_'.join(bits + [str(self._next_container_number(all_containers))])

    def _next_container_number(self, all_containers):
        numbers = [parse_name(c.name).number for c in all_containers]
        return 1 if not numbers else max(numbers) + 1

    def _get_links(self, link_to_self):
        links = []
        for service, link_name in self.links:
            for container in service.containers():
                links.append((container.name, link_name or service.name))
                links.append((container.name, container.name))
                links.append((container.name, container.name_without_project))
        if link_to_self:
            for container in self.containers():
                links.append((container.name, self.name))
                links.append((container.name, container.name))
                links.append((container.name, container.name_without_project))
        return links

    def _get_volumes_from(self, intermediate_container=None):
        volumes_from = []
        for volume_source in self.volumes_from:
            if isinstance(volume_source, Service):
                containers = volume_source.containers(stopped=True)

                if not containers:
                    volumes_from.append(volume_source.create_container().id)
                else:
                    volumes_from.extend(map(attrgetter('id'), containers))

            elif isinstance(volume_source, Container):
                volumes_from.append(volume_source.id)

        if intermediate_container:
            volumes_from.append(intermediate_container.id)

        return volumes_from

    def _get_container_create_options(self, override_options, one_off=False):
        container_options = dict(
            (k, self.options[k])
            for k in DOCKER_CONFIG_KEYS if k in self.options)
        container_options.update(override_options)

        container_options['name'] = self._next_container_name(
            self.containers(stopped=True, one_off=one_off),
            one_off)

        # If a qualified hostname was given, split it into an
        # unqualified hostname and a domainname unless domainname
        # was also given explicitly. This matches the behavior of
        # the official Docker CLI in that scenario.
        if ('hostname' in container_options
                and 'domainname' not in container_options
                and '.' in container_options['hostname']):
            parts = container_options['hostname'].partition('.')
            container_options['hostname'] = parts[0]
            container_options['domainname'] = parts[2]

        if 'ports' in container_options or 'expose' in self.options:
            ports = []
            all_ports = container_options.get('ports', []) + self.options.get('expose', [])
            for port in all_ports:
                port = str(port)
                if ':' in port:
                    port = port.split(':')[-1]
                if '/' in port:
                    port = tuple(port.split('/'))
                ports.append(port)
            container_options['ports'] = ports

        if 'volumes' in container_options:
            container_options['volumes'] = dict(
                (parse_volume_spec(v).internal, {})
                for v in container_options['volumes'])

        container_options['environment'] = merge_environment(container_options)

        if self.can_be_built():
<<<<<<< HEAD
            container_options['image'] = self.full_name
=======
            if len(self.client.images(name=self._build_tag_name())) == 0:
                self.build()
            container_options['image'] = self._build_tag_name()
        else:
            container_options['image'] = self._get_image_name(container_options['image'])
>>>>>>> 64762c9d

        # Delete options which are only used when starting
        for key in DOCKER_START_KEYS:
            container_options.pop(key, None)

        return container_options

    def _get_image_name(self, image):
        repo, tag = parse_repository_tag(image)
        if tag == "":
            tag = "latest"
        return '%s:%s' % (repo, tag)

    def build(self, no_cache=False):
        log.info('Building %s...' % self.name)

        build_output = self.client.build(
            self.options['build'],
            tag=self.full_name,
            stream=True,
            rm=True,
            nocache=no_cache,
        )

        try:
            all_events = stream_output(build_output, sys.stdout)
        except StreamOutputError, e:
            raise BuildError(self, unicode(e))

        image_id = None

        for event in all_events:
            if 'stream' in event:
                match = re.search(r'Successfully built ([0-9a-f]+)', event.get('stream', ''))
                if match:
                    image_id = match.group(1)

        if image_id is None:
            raise BuildError(self, event if all_events else 'Unknown')

        return image_id

    def can_be_built(self):
        return 'build' in self.options

    @property
    def full_name(self):
        """
        The tag to give to images built for this service.
        """
        return '%s_%s' % (self.project, self.name)

    def can_be_scaled(self):
        for port in self.options.get('ports', []):
            if ':' in str(port):
                return False
        return True

    def pull(self, insecure_registry=False):
        if 'image' in self.options:
            image_name = self._get_image_name(self.options['image'])
            log.info('Pulling %s (%s)...' % (self.name, image_name))
            self.client.pull(
                image_name,
                insecure_registry=insecure_registry
            )


NAME_RE = re.compile(r'^([^_]+)_([^_]+)_(run_)?(\d+)$')


def is_valid_name(name, one_off=False):
    match = NAME_RE.match(name)
    if match is None:
        return False
    if one_off:
        return match.group(3) == 'run_'
    else:
        return match.group(3) is None


def parse_name(name):
    match = NAME_RE.match(name)
    (project, service_name, _, suffix) = match.groups()
    return ServiceName(project, service_name, int(suffix))


def get_container_name(container):
    if not container.get('Name') and not container.get('Names'):
        return None
    # inspect
    if 'Name' in container:
        return container['Name']
    # ps
    for name in container['Names']:
        if len(name.split('/')) == 2:
            return name[1:]


def parse_restart_spec(restart_config):
    if not restart_config:
        return None
    parts = restart_config.split(':')
    if len(parts) > 2:
        raise ConfigError("Restart %s has incorrect format, should be "
                          "mode[:max_retry]" % restart_config)
    if len(parts) == 2:
        name, max_retry_count = parts
    else:
        name, = parts
        max_retry_count = 0

    return {'Name': name, 'MaximumRetryCount': int(max_retry_count)}


def parse_volume_spec(volume_config):
    parts = volume_config.split(':')
    if len(parts) > 3:
        raise ConfigError("Volume %s has incorrect format, should be "
                          "external:internal[:mode]" % volume_config)

    if len(parts) == 1:
        return VolumeSpec(None, parts[0], 'rw')

    if len(parts) == 2:
        parts.append('rw')

    external, internal, mode = parts
    if mode not in ('rw', 'ro'):
        raise ConfigError("Volume %s has invalid mode (%s), should be "
                          "one of: rw, ro." % (volume_config, mode))

    return VolumeSpec(external, internal, mode)


def parse_repository_tag(s):
    if ":" not in s:
        return s, ""
    repo, tag = s.rsplit(":", 1)
    if "/" in tag:
        return s, ""
    return repo, tag


def build_volume_binding(volume_spec):
    internal = {'bind': volume_spec.internal, 'ro': volume_spec.mode == 'ro'}
    external = os.path.expanduser(volume_spec.external)
    return os.path.abspath(os.path.expandvars(external)), internal


def build_port_bindings(ports):
    port_bindings = {}
    for port in ports:
        internal_port, external = split_port(port)
        if internal_port in port_bindings:
            port_bindings[internal_port].append(external)
        else:
            port_bindings[internal_port] = [external]
    return port_bindings


def split_port(port):
    parts = str(port).split(':')
    if not 1 <= len(parts) <= 3:
        raise ConfigError('Invalid port "%s", should be '
                          '[[remote_ip:]remote_port:]port[/protocol]' % port)

    if len(parts) == 1:
        internal_port, = parts
        return internal_port, None
    if len(parts) == 2:
        external_port, internal_port = parts
        return internal_port, external_port

    external_ip, external_port, internal_port = parts
    return internal_port, (external_ip, external_port or None)


def merge_environment(options):
    env = {}

    if 'env_file' in options:
        if isinstance(options['env_file'], list):
            for f in options['env_file']:
                env.update(env_vars_from_file(f))
        else:
            env.update(env_vars_from_file(options['env_file']))

    if 'environment' in options:
        if isinstance(options['environment'], list):
            env.update(dict(split_env(e) for e in options['environment']))
        else:
            env.update(options['environment'])

    return dict(resolve_env(k, v) for k, v in env.iteritems())


def split_env(env):
    if '=' in env:
        return env.split('=', 1)
    else:
        return env, None


def resolve_env(key, val):
    if val is not None:
        return key, val
    elif key in os.environ:
        return key, os.environ[key]
    else:
        return key, ''


def env_vars_from_file(filename):
    """
    Read in a line delimited file of environment variables.
    """
    env = {}
    for line in open(filename, 'r'):
        line = line.strip()
        if line and not line.startswith('#'):
            k, v = split_env(line)
            env[k] = v
    return env<|MERGE_RESOLUTION|>--- conflicted
+++ resolved
@@ -427,15 +427,11 @@
         container_options['environment'] = merge_environment(container_options)
 
         if self.can_be_built():
-<<<<<<< HEAD
+            if len(self.client.images(name=self.full_name)) == 0:
+                self.build()
             container_options['image'] = self.full_name
-=======
-            if len(self.client.images(name=self._build_tag_name())) == 0:
-                self.build()
-            container_options['image'] = self._build_tag_name()
         else:
             container_options['image'] = self._get_image_name(container_options['image'])
->>>>>>> 64762c9d
 
         # Delete options which are only used when starting
         for key in DOCKER_START_KEYS:
